--- conflicted
+++ resolved
@@ -22,15 +22,9 @@
   "author": "Daniel Fischer <daniel@d-fischer.dev>",
   "license": "MIT",
   "dependencies": {
-<<<<<<< HEAD
     "@d-fischer/shared-utils": "^2.3.1",
-    "twitch": "^4.1.1",
-    "twitch-chat-client": "^4.1.1"
-=======
-    "@d-fischer/shared-utils": "^2.0.1",
     "twitch": "^4.1.3",
     "twitch-chat-client": "^4.1.3"
->>>>>>> f3f964e4
   },
   "files": [
     "LICENSE",
